--- conflicted
+++ resolved
@@ -41,24 +41,15 @@
     <td>Xamarin.Mac</td>
   </tr>
 </table>
-<<<<<<< HEAD
-
-SharpZipLib (\#ziplib, formerly NZipLib) is a **Zip, GZip, Tar and BZip2 library** written entirely in C\# for the .NET framework. It is implemented as an assembly (installable in the GAC), and thus can easily be incorporated into other projects (in any .NET language). The creator of SharpZipLib put it this way: "I've ported the zip library over to C\# because I needed gzip/zip compression and I didn't want to use libzip.dll or something like this. I want all in pure C\#."
-=======
->>>>>>> d9a25e12
 
 Introduction
 ------------
 
 SharpZipLib (\#ziplib, formerly NZipLib) is a compression library that supports Zip files using both stored and deflate compression methods, PKZIP 2.0 style and AES encryption, tar with GNU long filename extensions, GZip, zlib and raw deflate, as well as BZip2. Zip64 is supported while Deflate64 is not yet supported. It is implemented as an assembly (installable in the GAC), and thus can easily be incorporated into other projects (in any .NET language). The creator of SharpZipLib put it this way: "I've ported the zip library over to C\# because I needed gzip/zip compression and I didn't want to use libzip.dll or something like this. I want all in pure C\#."
 
-<<<<<<< HEAD
-The [SharpZipLib homepage](http://icsharpcode.github.io/SharpZipLib/) has precompiled libraries available for download, [a link to the forum for support](http://community.sharpdevelop.net/forums/12/ShowForum.aspx), release history, samples and more.
-=======
 SharpZipLib was originally ported from the [GNU Classpath](http://www.gnu.org/software/classpath/) java.util.zip library for use with [SharpDevelop](http://www.icsharpcode.net/OpenSource/SD), which needed gzip/zip compression. bzip2 compression and tar archiving were added later due to popular demand.
 
 The [SharpZipLib homepage](http://icsharpcode.github.io/SharpZipLib/) has precompiled libraries available for download, [a link to the forum for support](http://community.sharpdevelop.net/forums/12/ShowForum.aspx), [release history](https://github.com/icsharpcode/SharpZipLib/wiki/Release-History), samples and more.
->>>>>>> d9a25e12
 
 License
 -------
